import logging
from types import ModuleType

from langchain_core.language_models.chat_models import BaseChatModel
from langchain_core.messages import SystemMessage
from langchain_core.messages.base import BaseMessage

from murmur.utils.client_options import ClientOptions
from murmur.utils.instructions_handler import InstructionsHandler
from murmur.utils.logging_config import configure_logging

configure_logging()
logger = logging.getLogger(__name__)


class LangGraphOptions(ClientOptions):
    """Configuration options specific to LangGraphAgent.

    Inherits common options from ClientOptions and adds LangGraph-specific options.
    Currently uses only common options, but can be extended with LangGraph-specific ones.
    """

    pass


class LangGraphAgent:
    """Agent for managing language graph operations with LangChain.

    This class provides an interface for running language models with custom instructions
    and tools in a LangGraph workflow. It handles proper message formatting, tool binding,
    and model invocation.

    Attributes:
        name (str): Name of the agent derived from the agent module
        instructions (str): Processed instructions for guiding model behavior
        model (BaseChatModel): LangChain chat model for generating responses
        tools (list): List of tool functions available to the model

    Raises:
        TypeError: If provided model is not a BaseChatModel instance
        ValueError: If messages list is empty during invocation
    """

    def __init__(
        self,
<<<<<<< HEAD
        module: type,
        instructions: list[str] | None = None,
        tools: list = [],
        model: BaseChatModel | None = None,
        options: LangGraphOptions | None = None,
    ):
        """Initialize the LangGraphAgent.

        Args:
            module: The module containing instructions.
            instructions: Optional list of instruction strings.
            tools: List of tools to bind to the model.
            model: The language model to use.
            options: Configuration options for the agent.

        Raises:
            TypeError: If model is not an instance of BaseChatModel.
        """
        if not isinstance(model, BaseChatModel):
            raise TypeError('model must be an instance of BaseChatModel')

        self.name = module.__name__
        self.options = options or LangGraphOptions()

        instructions_handler = InstructionsHandler()
        self.instructions = instructions_handler.get_instructions(
            module=module, provided_instructions=instructions, instructions_mode=self.options.instructions
        )
        logger.debug(f'Generated instructions: {self.instructions[:100]}...')  # Log truncated preview

=======
        agent: ModuleType,
        instructions: list[str] | None = None,
        tools: list = [],
        model: BaseChatModel | None = None,
    ) -> None:
        """Initialize a new LangGraphAgent instance.

        Args:
            agent: Agent module containing base configuration
            instructions: Optional list of custom instructions to override defaults
            tools: List of tool functions to make available to the model
            model: LangChain chat model instance for generating responses

        Raises:
            TypeError: If model is not an instance of BaseChatModel
        """
        if not isinstance(model, BaseChatModel):  # Simpler check, covers None case too
            raise TypeError('model must be an instance of BaseChatModel')

        self.name = agent.__name__
        instructions_handler = InstructionsHandler()
        self.instructions = instructions_handler.get_instructions(agent, instructions)
>>>>>>> 53a81823
        self.model = model
        self.tools = tools

    def invoke(self, messages: list[BaseMessage]) -> BaseMessage:
        """Process messages through the model with tools and instructions.

        Takes a list of messages, prepends system instructions, binds available tools
        to the model, and returns the model's response.

        Args:
            messages: List of messages to process through the model

        Returns:
            BaseMessage: Model's response message

        Raises:
            ValueError: If messages list is empty
        """
        if not messages:
            raise ValueError('Messages list cannot be empty')

        bound_model = self.model.bind_tools(
            self.tools, parallel_tool_calls=self.options.parallel_tool_execution, tool_choice=self.options.tool_choice
        )

        logger.debug(f'Invoking model with {len(messages)} messages')
        logger.debug(f'Instructions: {self.instructions}')

        all_messages = [SystemMessage(content=self.instructions)] + messages
        return bound_model.invoke(all_messages)<|MERGE_RESOLUTION|>--- conflicted
+++ resolved
@@ -43,42 +43,11 @@
 
     def __init__(
         self,
-<<<<<<< HEAD
-        module: type,
+        agent: ModuleType,
         instructions: list[str] | None = None,
         tools: list = [],
         model: BaseChatModel | None = None,
         options: LangGraphOptions | None = None,
-    ):
-        """Initialize the LangGraphAgent.
-
-        Args:
-            module: The module containing instructions.
-            instructions: Optional list of instruction strings.
-            tools: List of tools to bind to the model.
-            model: The language model to use.
-            options: Configuration options for the agent.
-
-        Raises:
-            TypeError: If model is not an instance of BaseChatModel.
-        """
-        if not isinstance(model, BaseChatModel):
-            raise TypeError('model must be an instance of BaseChatModel')
-
-        self.name = module.__name__
-        self.options = options or LangGraphOptions()
-
-        instructions_handler = InstructionsHandler()
-        self.instructions = instructions_handler.get_instructions(
-            module=module, provided_instructions=instructions, instructions_mode=self.options.instructions
-        )
-        logger.debug(f'Generated instructions: {self.instructions[:100]}...')  # Log truncated preview
-
-=======
-        agent: ModuleType,
-        instructions: list[str] | None = None,
-        tools: list = [],
-        model: BaseChatModel | None = None,
     ) -> None:
         """Initialize a new LangGraphAgent instance.
 
@@ -91,13 +60,17 @@
         Raises:
             TypeError: If model is not an instance of BaseChatModel
         """
-        if not isinstance(model, BaseChatModel):  # Simpler check, covers None case too
+        if not isinstance(model, BaseChatModel):
             raise TypeError('model must be an instance of BaseChatModel')
 
         self.name = agent.__name__
+        self.options = options or LangGraphOptions()
         instructions_handler = InstructionsHandler()
-        self.instructions = instructions_handler.get_instructions(agent, instructions)
->>>>>>> 53a81823
+        self.instructions = instructions_handler.get_instructions(
+            module=agent, provided_instructions=instructions, instructions_mode=self.options.instructions
+        )
+        logger.debug(f'Generated instructions: {self.instructions[:100]}...')  # Log truncated preview
+
         self.model = model
         self.tools = tools
 
